--- conflicted
+++ resolved
@@ -81,16 +81,7 @@
     packages=find_packages(exclude=["tests", "tests.*"]),
     description="Reference Synapse Home Server",
     install_requires=dependencies['requirements'](include_conditional=True).keys(),
-<<<<<<< HEAD
-    dependency_links=dependencies["DEPENDENCY_LINKS"],
-=======
-    setup_requires=[
-        "Twisted>=15.1.0", # Here to override setuptools_trial's dependency on Twisted>=2.4.0
-        "setuptools_trial",
-        "mock"
-    ],
     dependency_links=dependencies["DEPENDENCY_LINKS"].values(),
->>>>>>> 227b7740
     include_package_data=True,
     zip_safe=False,
     long_description=long_description,
