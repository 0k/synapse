--- conflicted
+++ resolved
@@ -23,13 +23,8 @@
     def __init__(self):
         self.message_counts = collections.OrderedDict()
 
-<<<<<<< HEAD
     def can_do_action(self, key, time_now_s, rate_hz, burst_count, update=True):
-        """Can the user send a message?
-=======
-    def send_message(self, key, time_now_s, msg_rate_hz, burst_count, update=True):
         """Can the entity (e.g. user or IP address) perform the action?
->>>>>>> aa0eaab7
         Args:
             key: The key we should use when rate limiting. Can be a user ID
                 (when sending events), an IP address, etc.
