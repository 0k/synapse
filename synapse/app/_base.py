# -*- coding: utf-8 -*-
# Copyright 2017 New Vector Ltd
#
# Licensed under the Apache License, Version 2.0 (the "License");
# you may not use this file except in compliance with the License.
# You may obtain a copy of the License at
#
#     http://www.apache.org/licenses/LICENSE-2.0
#
# Unless required by applicable law or agreed to in writing, software
# distributed under the License is distributed on an "AS IS" BASIS,
# WITHOUT WARRANTIES OR CONDITIONS OF ANY KIND, either express or implied.
# See the License for the specific language governing permissions and
# limitations under the License.

import gc
import logging
import signal
import sys
import traceback

import psutil
from daemonize import Daemonize

from twisted.internet import error, reactor
from twisted.protocols.tls import TLSMemoryBIOFactory

from synapse.app import check_bind_error
from synapse.crypto import context_factory
from synapse.util import PreserveLoggingContext
from synapse.util.rlimit import change_resource_limit

logger = logging.getLogger(__name__)

_sighup_callbacks = []


def register_sighup(func):
    """
    Register a function to be called when a SIGHUP occurs.

    Args:
        func (function): Function to be called when sent a SIGHUP signal.
            Will be called with a single argument, the homeserver.
    """
    _sighup_callbacks.append(func)


def start_worker_reactor(appname, config):
    """ Run the reactor in the main process

    Daemonizes if necessary, and then configures some resources, before starting
    the reactor. Pulls configuration from the 'worker' settings in 'config'.

    Args:
        appname (str): application name which will be sent to syslog
        config (synapse.config.Config): config object
    """

    logger = logging.getLogger(config.worker_app)

    start_reactor(
        appname,
        config.soft_file_limit,
        config.gc_thresholds,
        config.worker_pid_file,
        config.worker_daemonize,
        config.worker_cpu_affinity,
        logger,
    )


def start_reactor(
        appname,
        soft_file_limit,
        gc_thresholds,
        pid_file,
        daemonize,
        cpu_affinity,
        logger,
):
    """ Run the reactor in the main process

    Daemonizes if necessary, and then configures some resources, before starting
    the reactor

    Args:
        appname (str): application name which will be sent to syslog
        soft_file_limit (int):
        gc_thresholds:
        pid_file (str): name of pid file to write to if daemonize is True
        daemonize (bool): true to run the reactor in a background process
        cpu_affinity (int|None): cpu affinity mask
        logger (logging.Logger): logger instance to pass to Daemonize
    """

    def run():
        # make sure that we run the reactor with the sentinel log context,
        # otherwise other PreserveLoggingContext instances will get confused
        # and complain when they see the logcontext arbitrarily swapping
        # between the sentinel and `run` logcontexts.
        with PreserveLoggingContext():
            logger.info("Running")
            if cpu_affinity is not None:
                # Turn the bitmask into bits, reverse it so we go from 0 up
                mask_to_bits = bin(cpu_affinity)[2:][::-1]

                cpus = []
                cpu_num = 0

                for i in mask_to_bits:
                    if i == "1":
                        cpus.append(cpu_num)
                    cpu_num += 1

                p = psutil.Process()
                p.cpu_affinity(cpus)

            change_resource_limit(soft_file_limit)
            if gc_thresholds:
                gc.set_threshold(*gc_thresholds)
            reactor.run()

    if daemonize:
        daemon = Daemonize(
            app=appname,
            pid=pid_file,
            action=run,
            auto_close_fds=False,
            verbose=True,
            logger=logger,
        )
        daemon.start()
    else:
        run()


def quit_with_error(error_string):
    message_lines = error_string.split("\n")
    line_length = max([len(l) for l in message_lines if len(l) < 80]) + 2
    sys.stderr.write("*" * line_length + '\n')
    for line in message_lines:
        sys.stderr.write(" %s\n" % (line.rstrip(),))
    sys.stderr.write("*" * line_length + '\n')
    sys.exit(1)


def listen_metrics(bind_addresses, port):
    """
    Start Prometheus metrics server.
    """
    from synapse.metrics import RegistryProxy
    from prometheus_client import start_http_server

    for host in bind_addresses:
        reactor.callInThread(start_http_server, int(port),
                             addr=host, registry=RegistryProxy)
        logger.info("Metrics now reporting on %s:%d", host, port)


def listen_tcp(bind_addresses, port, factory, reactor=reactor, backlog=50):
    """
    Create a TCP socket for a port and several addresses

    Returns:
        list (empty)
    """
    for address in bind_addresses:
        try:
            reactor.listenTCP(
                port,
                factory,
                backlog,
                address
            )
        except error.CannotListenError as e:
            check_bind_error(e, address, bind_addresses)

    logger.info("Synapse now listening on TCP port %d", port)
    return []


def listen_ssl(
    bind_addresses, port, factory, context_factory, reactor=reactor, backlog=50
):
    """
    Create an TLS-over-TCP socket for a port and several addresses

    Returns:
        list of twisted.internet.tcp.Port listening for TLS connections
    """
    r = []
    for address in bind_addresses:
        try:
            r.append(
                reactor.listenSSL(
                    port,
                    factory,
                    context_factory,
                    backlog,
                    address
                )
            )
        except error.CannotListenError as e:
            check_bind_error(e, address, bind_addresses)

    logger.info("Synapse now listening on port %d (TLS)", port)
    return r


def refresh_certificate(hs):
    """
    Refresh the TLS certificates that Synapse is using by re-reading them from
    disk and updating the TLS context factories to use them.
    """
    hs.tls_client_options_factory = context_factory.ClientTLSOptionsFactory(
        hs.config
    )

    if hs.config.no_tls == True:
        logging.info("Serving TLS is disabled, not loading certificates.")
        return

    logging.info("Loading certificate from disk...")
    hs.config.read_certificate_from_disk()
    hs.tls_server_context_factory = context_factory.ServerContextFactory(hs.config)
    logging.info("Certificate loaded.")

    if hs._listening_services:
        logging.info("Updating context factories...")
        for i in hs._listening_services:
<<<<<<< HEAD
            if isinstance(i.factory, TLSMemoryBIOFactory):
=======
            # When you listenSSL, it doesn't make an SSL port but a TCP one with
            # a TLS wrapping factory around the factory you actually want to get
            # requests. This factory attribute is public but missing from
            # Twisted's documentation.
            if isinstance(i.factory, TLSMemoryBIOFactory):
                # We want to replace TLS factories with a new one, with the new
                # TLS configuration. We do this by reaching in and pulling out
                # the wrappedFactory, and then re-wrapping it.
>>>>>>> c4752759
                i.factory = TLSMemoryBIOFactory(
                    hs.tls_server_context_factory,
                    False,
                    i.factory.wrappedFactory
                )
        logging.info("Context factories updated.")


def start(hs, listeners=None):
    """
    Start a Synapse server or worker.

    Args:
        hs (synapse.server.HomeServer)
        listeners (list[dict]): Listener configuration ('listeners' in homeserver.yaml)
    """
    try:
        # Set up the SIGHUP machinery.
        if hasattr(signal, "SIGHUP"):
            def handle_sighup(*args, **kwargs):
                for i in _sighup_callbacks:
                    i(hs)

            signal.signal(signal.SIGHUP, handle_sighup)

            register_sighup(refresh_certificate)

        # Load the certificate from disk.
        refresh_certificate(hs)

        # It is now safe to start your Synapse.
        hs.start_listening(listeners)
        hs.get_datastore().start_profiling()
    except Exception:
        traceback.print_exc(file=sys.stderr)
        reactor = hs.get_reactor()
        if reactor.running:
            reactor.stop()
        sys.exit(1)<|MERGE_RESOLUTION|>--- conflicted
+++ resolved
@@ -229,9 +229,6 @@
     if hs._listening_services:
         logging.info("Updating context factories...")
         for i in hs._listening_services:
-<<<<<<< HEAD
-            if isinstance(i.factory, TLSMemoryBIOFactory):
-=======
             # When you listenSSL, it doesn't make an SSL port but a TCP one with
             # a TLS wrapping factory around the factory you actually want to get
             # requests. This factory attribute is public but missing from
@@ -240,7 +237,6 @@
                 # We want to replace TLS factories with a new one, with the new
                 # TLS configuration. We do this by reaching in and pulling out
                 # the wrappedFactory, and then re-wrapping it.
->>>>>>> c4752759
                 i.factory = TLSMemoryBIOFactory(
                     hs.tls_server_context_factory,
                     False,
