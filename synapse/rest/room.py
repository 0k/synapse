--- conflicted
+++ resolved
@@ -18,17 +18,9 @@
 
 from base import RestServlet, client_path_pattern
 from synapse.api.errors import SynapseError, Codes
-<<<<<<< HEAD
-from synapse.api.events.room import (
-    MessageEvent, RoomMemberEvent, FeedbackEvent
-)
-from synapse.api.constants import Feedback
 from synapse.streams.config import PaginationConfig
-=======
 from synapse.api.events.room import RoomMemberEvent
 from synapse.api.constants import Membership
-from synapse.api.streams import PaginationConfig
->>>>>>> 474d9137
 
 import json
 import logging
