# -*- coding: utf-8 -*-
# Copyright 2015 OpenMarket Ltd
# Copyright 2018 New Vector Ltd
#
# Licensed under the Apache License, Version 2.0 (the "License");
# you may not use this file except in compliance with the License.
# You may obtain a copy of the License at
#
#     http://www.apache.org/licenses/LICENSE-2.0
#
# Unless required by applicable law or agreed to in writing, software
# distributed under the License is distributed on an "AS IS" BASIS,
# WITHOUT WARRANTIES OR CONDITIONS OF ANY KIND, either express or implied.
# See the License for the specific language governing permissions and
# limitations under the License.

from ._base import SQLBaseStore
from twisted.internet import defer
from synapse.util.async import sleep
from synapse.util.caches.descriptors import cachedInlineCallbacks
from synapse.types import RoomStreamToken
from .stream import lower_bound

import logging
import ujson as json

logger = logging.getLogger(__name__)


DEFAULT_NOTIF_ACTION = ["notify", {"set_tweak": "highlight", "value": False}]
DEFAULT_HIGHLIGHT_ACTION = [
    "notify", {"set_tweak": "sound", "value": "default"}, {"set_tweak": "highlight"}
]


def _serialize_action(actions, is_highlight):
    """Custom serializer for actions. This allows us to "compress" common actions.

    We use the fact that most users have the same actions for notifs (and for
    highlights).
    We store these default actions as the empty string rather than the full JSON.
    Since the empty string isn't valid JSON there is no risk of this clashing with
    any real JSON actions
    """
    if is_highlight:
        if actions == DEFAULT_HIGHLIGHT_ACTION:
            return ""  # We use empty string as the column is non-NULL
    else:
        if actions == DEFAULT_NOTIF_ACTION:
            return ""
    return json.dumps(actions)


def _deserialize_action(actions, is_highlight):
    """Custom deserializer for actions. This allows us to "compress" common actions
    """
    if actions:
        return json.loads(actions)

    if is_highlight:
        return DEFAULT_HIGHLIGHT_ACTION
    else:
        return DEFAULT_NOTIF_ACTION


<<<<<<< HEAD
class EventPushActionsStore(SQLBaseStore):
    EPA_HIGHLIGHT_INDEX = "epa_highlight_index"

    def __init__(self, db_conn, hs):
        super(EventPushActionsStore, self).__init__(db_conn, hs)

        self.register_background_index_update(
            self.EPA_HIGHLIGHT_INDEX,
            index_name="event_push_actions_u_highlight",
            table="event_push_actions",
            columns=["user_id", "stream_ordering"],
        )

        self.register_background_index_update(
            "event_push_actions_highlights_index",
            index_name="event_push_actions_highlights_index",
            table="event_push_actions",
            columns=["user_id", "room_id", "topological_ordering", "stream_ordering"],
            where_clause="highlight=1"
        )

        self._doing_notif_rotation = False
        self._rotate_notif_loop = self._clock.looping_call(
            self._rotate_notifs, 30 * 60 * 1000
        )

    def _set_push_actions_for_event_and_users_txn(self, txn, events_and_contexts,
                                                  all_events_and_contexts):
        """Handles moving push actions from staging table to main
        event_push_actions table for all events in `events_and_contexts`.

        Also ensures that all events in `all_events_and_contexts` are removed
        from the push action staging area.

        Args:
            events_and_contexts (list[(EventBase, EventContext)]): events
                we are persisting
            all_events_and_contexts (list[(EventBase, EventContext)]): all
                events that we were going to persist. This includes events
                we've already persisted, etc, that wouldn't appear in
                events_and_context.
        """

        sql = """
            INSERT INTO event_push_actions (
                room_id, event_id, user_id, actions, stream_ordering,
                topological_ordering, notif, highlight
            )
            SELECT ?, event_id, user_id, actions, ?, ?, notif, highlight
            FROM event_push_actions_staging
            WHERE event_id = ?
        """

        if events_and_contexts:
            txn.executemany(sql, (
                (
                    event.room_id, event.internal_metadata.stream_ordering,
                    event.depth, event.event_id,
                )
                for event, _ in events_and_contexts
            ))

        for event, _ in events_and_contexts:
            user_ids = self._simple_select_onecol_txn(
                txn,
                table="event_push_actions_staging",
                keyvalues={
                    "event_id": event.event_id,
                },
                retcol="user_id",
            )

            for uid in user_ids:
                txn.call_after(
                    self.get_unread_event_push_actions_by_room_for_user.invalidate_many,
                    (event.room_id, uid,)
                )

        # Now we delete the staging area for *all* events that were being
        # persisted.
        txn.executemany(
            "DELETE FROM event_push_actions_staging WHERE event_id = ?",
            (
                (event.event_id,)
                for event, _ in all_events_and_contexts
            )
        )

=======
class EventPushActionsWorkerStore(SQLBaseStore):
>>>>>>> 2ec49826
    @cachedInlineCallbacks(num_args=3, tree=True, max_entries=5000)
    def get_unread_event_push_actions_by_room_for_user(
            self, room_id, user_id, last_read_event_id
    ):
        ret = yield self.runInteraction(
            "get_unread_event_push_actions_by_room",
            self._get_unread_counts_by_receipt_txn,
            room_id, user_id, last_read_event_id
        )
        defer.returnValue(ret)

    def _get_unread_counts_by_receipt_txn(self, txn, room_id, user_id,
                                          last_read_event_id):
        sql = (
            "SELECT stream_ordering, topological_ordering"
            " FROM events"
            " WHERE room_id = ? AND event_id = ?"
        )
        txn.execute(
            sql, (room_id, last_read_event_id)
        )
        results = txn.fetchall()
        if len(results) == 0:
            return {"notify_count": 0, "highlight_count": 0}

        stream_ordering = results[0][0]
        topological_ordering = results[0][1]

        return self._get_unread_counts_by_pos_txn(
            txn, room_id, user_id, topological_ordering, stream_ordering
        )

    def _get_unread_counts_by_pos_txn(self, txn, room_id, user_id, topological_ordering,
                                      stream_ordering):
        token = RoomStreamToken(
            topological_ordering, stream_ordering
        )

        # First get number of notifications.
        # We don't need to put a notif=1 clause as all rows always have
        # notif=1
        sql = (
            "SELECT count(*)"
            " FROM event_push_actions ea"
            " WHERE"
            " user_id = ?"
            " AND room_id = ?"
            " AND %s"
        ) % (lower_bound(token, self.database_engine, inclusive=False),)

        txn.execute(sql, (user_id, room_id))
        row = txn.fetchone()
        notify_count = row[0] if row else 0

        txn.execute("""
            SELECT notif_count FROM event_push_summary
            WHERE room_id = ? AND user_id = ? AND stream_ordering > ?
        """, (room_id, user_id, stream_ordering,))
        rows = txn.fetchall()
        if rows:
            notify_count += rows[0][0]

        # Now get the number of highlights
        sql = (
            "SELECT count(*)"
            " FROM event_push_actions ea"
            " WHERE"
            " highlight = 1"
            " AND user_id = ?"
            " AND room_id = ?"
            " AND %s"
        ) % (lower_bound(token, self.database_engine, inclusive=False),)

        txn.execute(sql, (user_id, room_id))
        row = txn.fetchone()
        highlight_count = row[0] if row else 0

        return {
            "notify_count": notify_count,
            "highlight_count": highlight_count,
        }

    @defer.inlineCallbacks
    def get_push_action_users_in_range(self, min_stream_ordering, max_stream_ordering):
        def f(txn):
            sql = (
                "SELECT DISTINCT(user_id) FROM event_push_actions WHERE"
                " stream_ordering >= ? AND stream_ordering <= ?"
            )
            txn.execute(sql, (min_stream_ordering, max_stream_ordering))
            return [r[0] for r in txn]
        ret = yield self.runInteraction("get_push_action_users_in_range", f)
        defer.returnValue(ret)

    @defer.inlineCallbacks
    def get_unread_push_actions_for_user_in_range_for_http(
        self, user_id, min_stream_ordering, max_stream_ordering, limit=20
    ):
        """Get a list of the most recent unread push actions for a given user,
        within the given stream ordering range. Called by the httppusher.

        Args:
            user_id (str): The user to fetch push actions for.
            min_stream_ordering(int): The exclusive lower bound on the
                stream ordering of event push actions to fetch.
            max_stream_ordering(int): The inclusive upper bound on the
                stream ordering of event push actions to fetch.
            limit (int): The maximum number of rows to return.
        Returns:
            A promise which resolves to a list of dicts with the keys "event_id",
            "room_id", "stream_ordering", "actions".
            The list will be ordered by ascending stream_ordering.
            The list will have between 0~limit entries.
        """
        # find rooms that have a read receipt in them and return the next
        # push actions
        def get_after_receipt(txn):
            # find rooms that have a read receipt in them and return the next
            # push actions
            sql = (
                "SELECT ep.event_id, ep.room_id, ep.stream_ordering, ep.actions,"
                "   ep.highlight "
                " FROM ("
                "   SELECT room_id,"
                "       MAX(topological_ordering) as topological_ordering,"
                "       MAX(stream_ordering) as stream_ordering"
                "   FROM events"
                "   INNER JOIN receipts_linearized USING (room_id, event_id)"
                "   WHERE receipt_type = 'm.read' AND user_id = ?"
                "   GROUP BY room_id"
                ") AS rl,"
                " event_push_actions AS ep"
                " WHERE"
                "   ep.room_id = rl.room_id"
                "   AND ("
                "       ep.topological_ordering > rl.topological_ordering"
                "       OR ("
                "           ep.topological_ordering = rl.topological_ordering"
                "           AND ep.stream_ordering > rl.stream_ordering"
                "       )"
                "   )"
                "   AND ep.user_id = ?"
                "   AND ep.stream_ordering > ?"
                "   AND ep.stream_ordering <= ?"
                " ORDER BY ep.stream_ordering ASC LIMIT ?"
            )
            args = [
                user_id, user_id,
                min_stream_ordering, max_stream_ordering, limit,
            ]
            txn.execute(sql, args)
            return txn.fetchall()
        after_read_receipt = yield self.runInteraction(
            "get_unread_push_actions_for_user_in_range_http_arr", get_after_receipt
        )

        # There are rooms with push actions in them but you don't have a read receipt in
        # them e.g. rooms you've been invited to, so get push actions for rooms which do
        # not have read receipts in them too.
        def get_no_receipt(txn):
            sql = (
                "SELECT ep.event_id, ep.room_id, ep.stream_ordering, ep.actions,"
                "   ep.highlight "
                " FROM event_push_actions AS ep"
                " INNER JOIN events AS e USING (room_id, event_id)"
                " WHERE"
                "   ep.room_id NOT IN ("
                "     SELECT room_id FROM receipts_linearized"
                "       WHERE receipt_type = 'm.read' AND user_id = ?"
                "       GROUP BY room_id"
                "   )"
                "   AND ep.user_id = ?"
                "   AND ep.stream_ordering > ?"
                "   AND ep.stream_ordering <= ?"
                " ORDER BY ep.stream_ordering ASC LIMIT ?"
            )
            args = [
                user_id, user_id,
                min_stream_ordering, max_stream_ordering, limit,
            ]
            txn.execute(sql, args)
            return txn.fetchall()
        no_read_receipt = yield self.runInteraction(
            "get_unread_push_actions_for_user_in_range_http_nrr", get_no_receipt
        )

        notifs = [
            {
                "event_id": row[0],
                "room_id": row[1],
                "stream_ordering": row[2],
                "actions": _deserialize_action(row[3], row[4]),
            } for row in after_read_receipt + no_read_receipt
        ]

        # Now sort it so it's ordered correctly, since currently it will
        # contain results from the first query, correctly ordered, followed
        # by results from the second query, but we want them all ordered
        # by stream_ordering, oldest first.
        notifs.sort(key=lambda r: r['stream_ordering'])

        # Take only up to the limit. We have to stop at the limit because
        # one of the subqueries may have hit the limit.
        defer.returnValue(notifs[:limit])

    @defer.inlineCallbacks
    def get_unread_push_actions_for_user_in_range_for_email(
        self, user_id, min_stream_ordering, max_stream_ordering, limit=20
    ):
        """Get a list of the most recent unread push actions for a given user,
        within the given stream ordering range. Called by the emailpusher

        Args:
            user_id (str): The user to fetch push actions for.
            min_stream_ordering(int): The exclusive lower bound on the
                stream ordering of event push actions to fetch.
            max_stream_ordering(int): The inclusive upper bound on the
                stream ordering of event push actions to fetch.
            limit (int): The maximum number of rows to return.
        Returns:
            A promise which resolves to a list of dicts with the keys "event_id",
            "room_id", "stream_ordering", "actions", "received_ts".
            The list will be ordered by descending received_ts.
            The list will have between 0~limit entries.
        """
        # find rooms that have a read receipt in them and return the most recent
        # push actions
        def get_after_receipt(txn):
            sql = (
                "SELECT ep.event_id, ep.room_id, ep.stream_ordering, ep.actions,"
                "  ep.highlight, e.received_ts"
                " FROM ("
                "   SELECT room_id,"
                "       MAX(topological_ordering) as topological_ordering,"
                "       MAX(stream_ordering) as stream_ordering"
                "   FROM events"
                "   INNER JOIN receipts_linearized USING (room_id, event_id)"
                "   WHERE receipt_type = 'm.read' AND user_id = ?"
                "   GROUP BY room_id"
                ") AS rl,"
                " event_push_actions AS ep"
                " INNER JOIN events AS e USING (room_id, event_id)"
                " WHERE"
                "   ep.room_id = rl.room_id"
                "   AND ("
                "       ep.topological_ordering > rl.topological_ordering"
                "       OR ("
                "           ep.topological_ordering = rl.topological_ordering"
                "           AND ep.stream_ordering > rl.stream_ordering"
                "       )"
                "   )"
                "   AND ep.user_id = ?"
                "   AND ep.stream_ordering > ?"
                "   AND ep.stream_ordering <= ?"
                " ORDER BY ep.stream_ordering DESC LIMIT ?"
            )
            args = [
                user_id, user_id,
                min_stream_ordering, max_stream_ordering, limit,
            ]
            txn.execute(sql, args)
            return txn.fetchall()
        after_read_receipt = yield self.runInteraction(
            "get_unread_push_actions_for_user_in_range_email_arr", get_after_receipt
        )

        # There are rooms with push actions in them but you don't have a read receipt in
        # them e.g. rooms you've been invited to, so get push actions for rooms which do
        # not have read receipts in them too.
        def get_no_receipt(txn):
            sql = (
                "SELECT ep.event_id, ep.room_id, ep.stream_ordering, ep.actions,"
                "   ep.highlight, e.received_ts"
                " FROM event_push_actions AS ep"
                " INNER JOIN events AS e USING (room_id, event_id)"
                " WHERE"
                "   ep.room_id NOT IN ("
                "     SELECT room_id FROM receipts_linearized"
                "       WHERE receipt_type = 'm.read' AND user_id = ?"
                "       GROUP BY room_id"
                "   )"
                "   AND ep.user_id = ?"
                "   AND ep.stream_ordering > ?"
                "   AND ep.stream_ordering <= ?"
                " ORDER BY ep.stream_ordering DESC LIMIT ?"
            )
            args = [
                user_id, user_id,
                min_stream_ordering, max_stream_ordering, limit,
            ]
            txn.execute(sql, args)
            return txn.fetchall()
        no_read_receipt = yield self.runInteraction(
            "get_unread_push_actions_for_user_in_range_email_nrr", get_no_receipt
        )

        # Make a list of dicts from the two sets of results.
        notifs = [
            {
                "event_id": row[0],
                "room_id": row[1],
                "stream_ordering": row[2],
                "actions": _deserialize_action(row[3], row[4]),
                "received_ts": row[5],
            } for row in after_read_receipt + no_read_receipt
        ]

        # Now sort it so it's ordered correctly, since currently it will
        # contain results from the first query, correctly ordered, followed
        # by results from the second query, but we want them all ordered
        # by received_ts (most recent first)
        notifs.sort(key=lambda r: -(r['received_ts'] or 0))

        # Now return the first `limit`
        defer.returnValue(notifs[:limit])


class EventPushActionsStore(EventPushActionsWorkerStore):
    EPA_HIGHLIGHT_INDEX = "epa_highlight_index"

    def __init__(self, db_conn, hs):
        super(EventPushActionsStore, self).__init__(db_conn, hs)

        self.register_background_index_update(
            self.EPA_HIGHLIGHT_INDEX,
            index_name="event_push_actions_u_highlight",
            table="event_push_actions",
            columns=["user_id", "stream_ordering"],
        )

        self.register_background_index_update(
            "event_push_actions_highlights_index",
            index_name="event_push_actions_highlights_index",
            table="event_push_actions",
            columns=["user_id", "room_id", "topological_ordering", "stream_ordering"],
            where_clause="highlight=1"
        )

        self._doing_notif_rotation = False
        self._rotate_notif_loop = self._clock.looping_call(
            self._rotate_notifs, 30 * 60 * 1000
        )

    def _set_push_actions_for_event_and_users_txn(self, txn, event):
        """
        Args:
            event: the event set actions for
            tuples: list of tuples of (user_id, actions)
        """

        sql = """
            INSERT INTO event_push_actions (
                room_id, event_id, user_id, actions, stream_ordering,
                topological_ordering, notif, highlight
            )
            SELECT ?, event_id, user_id, actions, ?, ?, notif, highlight
            FROM event_push_actions_staging
            WHERE event_id = ?
        """

        txn.execute(sql, (
            event.room_id, event.internal_metadata.stream_ordering,
            event.depth, event.event_id,
        ))

        user_ids = self._simple_select_onecol_txn(
            txn,
            table="event_push_actions_staging",
            keyvalues={
                "event_id": event.event_id,
            },
            retcol="user_id",
        )

        self._simple_delete_txn(
            txn,
            table="event_push_actions_staging",
            keyvalues={
                "event_id": event.event_id,
            },
        )

        for uid in user_ids:
            txn.call_after(
                self.get_unread_event_push_actions_by_room_for_user.invalidate_many,
                (event.room_id, uid,)
            )

    @defer.inlineCallbacks
    def get_push_actions_for_user(self, user_id, before=None, limit=50,
                                  only_highlight=False):
        def f(txn):
            before_clause = ""
            if before:
                before_clause = "AND epa.stream_ordering < ?"
                args = [user_id, before, limit]
            else:
                args = [user_id, limit]

            if only_highlight:
                if len(before_clause) > 0:
                    before_clause += " "
                before_clause += "AND epa.highlight = 1"

            # NB. This assumes event_ids are globally unique since
            # it makes the query easier to index
            sql = (
                "SELECT epa.event_id, epa.room_id,"
                " epa.stream_ordering, epa.topological_ordering,"
                " epa.actions, epa.highlight, epa.profile_tag, e.received_ts"
                " FROM event_push_actions epa, events e"
                " WHERE epa.event_id = e.event_id"
                " AND epa.user_id = ? %s"
                " ORDER BY epa.stream_ordering DESC"
                " LIMIT ?"
                % (before_clause,)
            )
            txn.execute(sql, args)
            return self.cursor_to_dict(txn)

        push_actions = yield self.runInteraction(
            "get_push_actions_for_user", f
        )
        for pa in push_actions:
            pa["actions"] = _deserialize_action(pa["actions"], pa["highlight"])
        defer.returnValue(push_actions)

    @defer.inlineCallbacks
    def get_time_of_last_push_action_before(self, stream_ordering):
        def f(txn):
            sql = (
                "SELECT e.received_ts"
                " FROM event_push_actions AS ep"
                " JOIN events e ON ep.room_id = e.room_id AND ep.event_id = e.event_id"
                " WHERE ep.stream_ordering > ?"
                " ORDER BY ep.stream_ordering ASC"
                " LIMIT 1"
            )
            txn.execute(sql, (stream_ordering,))
            return txn.fetchone()
        result = yield self.runInteraction("get_time_of_last_push_action_before", f)
        defer.returnValue(result[0] if result else None)

    @defer.inlineCallbacks
    def get_latest_push_action_stream_ordering(self):
        def f(txn):
            txn.execute("SELECT MAX(stream_ordering) FROM event_push_actions")
            return txn.fetchone()
        result = yield self.runInteraction(
            "get_latest_push_action_stream_ordering", f
        )
        defer.returnValue(result[0] or 0)

    def _remove_push_actions_for_event_id_txn(self, txn, room_id, event_id):
        # Sad that we have to blow away the cache for the whole room here
        txn.call_after(
            self.get_unread_event_push_actions_by_room_for_user.invalidate_many,
            (room_id,)
        )
        txn.execute(
            "DELETE FROM event_push_actions WHERE room_id = ? AND event_id = ?",
            (room_id, event_id)
        )

    def _remove_old_push_actions_before_txn(self, txn, room_id, user_id,
                                            topological_ordering, stream_ordering):
        """
        Purges old push actions for a user and room before a given
        topological_ordering.

        We however keep a months worth of highlighted notifications, so that
        users can still get a list of recent highlights.

        Args:
            txn: The transcation
            room_id: Room ID to delete from
            user_id: user ID to delete for
            topological_ordering: The lowest topological ordering which will
                                  not be deleted.
        """
        txn.call_after(
            self.get_unread_event_push_actions_by_room_for_user.invalidate_many,
            (room_id, user_id, )
        )

        # We need to join on the events table to get the received_ts for
        # event_push_actions and sqlite won't let us use a join in a delete so
        # we can't just delete where received_ts < x. Furthermore we can
        # only identify event_push_actions by a tuple of room_id, event_id
        # we we can't use a subquery.
        # Instead, we look up the stream ordering for the last event in that
        # room received before the threshold time and delete event_push_actions
        # in the room with a stream_odering before that.
        txn.execute(
            "DELETE FROM event_push_actions "
            " WHERE user_id = ? AND room_id = ? AND "
            " topological_ordering <= ?"
            " AND ((stream_ordering < ? AND highlight = 1) or highlight = 0)",
            (user_id, room_id, topological_ordering, self.stream_ordering_month_ago)
        )

        txn.execute("""
            DELETE FROM event_push_summary
            WHERE room_id = ? AND user_id = ? AND stream_ordering <= ?
        """, (room_id, user_id, stream_ordering))

    @defer.inlineCallbacks
    def _find_stream_orderings_for_times(self):
        yield self.runInteraction(
            "_find_stream_orderings_for_times",
            self._find_stream_orderings_for_times_txn
        )

    def _find_stream_orderings_for_times_txn(self, txn):
        logger.info("Searching for stream ordering 1 month ago")
        self.stream_ordering_month_ago = self._find_first_stream_ordering_after_ts_txn(
            txn, self._clock.time_msec() - 30 * 24 * 60 * 60 * 1000
        )
        logger.info(
            "Found stream ordering 1 month ago: it's %d",
            self.stream_ordering_month_ago
        )
        logger.info("Searching for stream ordering 1 day ago")
        self.stream_ordering_day_ago = self._find_first_stream_ordering_after_ts_txn(
            txn, self._clock.time_msec() - 24 * 60 * 60 * 1000
        )
        logger.info(
            "Found stream ordering 1 day ago: it's %d",
            self.stream_ordering_day_ago
        )

    def _find_first_stream_ordering_after_ts_txn(self, txn, ts):
        """
        Find the stream_ordering of the first event that was received after
        a given timestamp. This is relatively slow as there is no index on
        received_ts but we can then use this to delete push actions before
        this.

        received_ts must necessarily be in the same order as stream_ordering
        and stream_ordering is indexed, so we manually binary search using
        stream_ordering
        """
        txn.execute("SELECT MAX(stream_ordering) FROM events")
        max_stream_ordering = txn.fetchone()[0]

        if max_stream_ordering is None:
            return 0

        range_start = 0
        range_end = max_stream_ordering

        sql = (
            "SELECT received_ts FROM events"
            " WHERE stream_ordering > ?"
            " ORDER BY stream_ordering"
            " LIMIT 1"
        )

        while range_end - range_start > 1:
            middle = int((range_end + range_start) / 2)
            txn.execute(sql, (middle,))
            middle_ts = txn.fetchone()[0]
            if ts > middle_ts:
                range_start = middle
            else:
                range_end = middle

        return range_end

    @defer.inlineCallbacks
    def _rotate_notifs(self):
        if self._doing_notif_rotation or self.stream_ordering_day_ago is None:
            return
        self._doing_notif_rotation = True

        try:
            while True:
                logger.info("Rotating notifications")

                caught_up = yield self.runInteraction(
                    "_rotate_notifs",
                    self._rotate_notifs_txn
                )
                if caught_up:
                    break
                yield sleep(5)
        finally:
            self._doing_notif_rotation = False

    def _rotate_notifs_txn(self, txn):
        """Archives older notifications into event_push_summary. Returns whether
        the archiving process has caught up or not.
        """

        old_rotate_stream_ordering = self._simple_select_one_onecol_txn(
            txn,
            table="event_push_summary_stream_ordering",
            keyvalues={},
            retcol="stream_ordering",
        )

        # We don't to try and rotate millions of rows at once, so we cap the
        # maximum stream ordering we'll rotate before.
        txn.execute("""
            SELECT stream_ordering FROM event_push_actions
            WHERE stream_ordering > ?
            ORDER BY stream_ordering ASC LIMIT 1 OFFSET 50000
        """, (old_rotate_stream_ordering,))
        stream_row = txn.fetchone()
        if stream_row:
            offset_stream_ordering, = stream_row
            rotate_to_stream_ordering = min(
                self.stream_ordering_day_ago, offset_stream_ordering
            )
            caught_up = offset_stream_ordering >= self.stream_ordering_day_ago
        else:
            rotate_to_stream_ordering = self.stream_ordering_day_ago
            caught_up = True

        logger.info("Rotating notifications up to: %s", rotate_to_stream_ordering)

        self._rotate_notifs_before_txn(txn, rotate_to_stream_ordering)

        # We have caught up iff we were limited by `stream_ordering_day_ago`
        return caught_up

    def _rotate_notifs_before_txn(self, txn, rotate_to_stream_ordering):
        old_rotate_stream_ordering = self._simple_select_one_onecol_txn(
            txn,
            table="event_push_summary_stream_ordering",
            keyvalues={},
            retcol="stream_ordering",
        )

        # Calculate the new counts that should be upserted into event_push_summary
        sql = """
            SELECT user_id, room_id,
                coalesce(old.notif_count, 0) + upd.notif_count,
                upd.stream_ordering,
                old.user_id
            FROM (
                SELECT user_id, room_id, count(*) as notif_count,
                    max(stream_ordering) as stream_ordering
                FROM event_push_actions
                WHERE ? <= stream_ordering AND stream_ordering < ?
                    AND highlight = 0
                GROUP BY user_id, room_id
            ) AS upd
            LEFT JOIN event_push_summary AS old USING (user_id, room_id)
        """

        txn.execute(sql, (old_rotate_stream_ordering, rotate_to_stream_ordering,))
        rows = txn.fetchall()

        logger.info("Rotating notifications, handling %d rows", len(rows))

        # If the `old.user_id` above is NULL then we know there isn't already an
        # entry in the table, so we simply insert it. Otherwise we update the
        # existing table.
        self._simple_insert_many_txn(
            txn,
            table="event_push_summary",
            values=[
                {
                    "user_id": row[0],
                    "room_id": row[1],
                    "notif_count": row[2],
                    "stream_ordering": row[3],
                }
                for row in rows if row[4] is None
            ]
        )

        txn.executemany(
            """
                UPDATE event_push_summary SET notif_count = ?, stream_ordering = ?
                WHERE user_id = ? AND room_id = ?
            """,
            ((row[2], row[3], row[0], row[1],) for row in rows if row[4] is not None)
        )

        txn.execute(
            "DELETE FROM event_push_actions"
            " WHERE ? <= stream_ordering AND stream_ordering < ? AND highlight = 0",
            (old_rotate_stream_ordering, rotate_to_stream_ordering,)
        )

        logger.info("Rotating notifications, deleted %s push actions", txn.rowcount)

        txn.execute(
            "UPDATE event_push_summary_stream_ordering SET stream_ordering = ?",
            (rotate_to_stream_ordering,)
        )

    def add_push_actions_to_staging(self, event_id, user_id, actions):
        """Add the push actions for the user and event to the push
        action staging area.

        Args:
            event_id (str)
            user_id (str)
            actions (list[dict|str]): An action can either be a string or
                dict.

        Returns:
            Deferred
        """

        is_highlight = 1 if _action_has_highlight(actions) else 0

        return self._simple_insert(
            table="event_push_actions_staging",
            values={
                "event_id": event_id,
                "user_id": user_id,
                "actions": _serialize_action(actions, is_highlight),
                "notif": 1,
                "highlight": is_highlight,
            },
            desc="add_push_actions_to_staging",
        )

    def remove_push_actions_from_staging(self, event_id):
        """Called if we failed to persist the event to ensure that stale push
        actions don't build up in the DB

        Args:
            event_id (str)
        """

        return self._simple_delete(
            table="event_push_actions_staging",
            keyvalues={
                "event_id": event_id,
            },
            desc="remove_push_actions_from_staging",
        )


def _action_has_highlight(actions):
    for action in actions:
        try:
            if action.get("set_tweak", None) == "highlight":
                return action.get("value", True)
        except AttributeError:
            pass

    return False<|MERGE_RESOLUTION|>--- conflicted
+++ resolved
@@ -63,98 +63,7 @@
         return DEFAULT_NOTIF_ACTION
 
 
-<<<<<<< HEAD
-class EventPushActionsStore(SQLBaseStore):
-    EPA_HIGHLIGHT_INDEX = "epa_highlight_index"
-
-    def __init__(self, db_conn, hs):
-        super(EventPushActionsStore, self).__init__(db_conn, hs)
-
-        self.register_background_index_update(
-            self.EPA_HIGHLIGHT_INDEX,
-            index_name="event_push_actions_u_highlight",
-            table="event_push_actions",
-            columns=["user_id", "stream_ordering"],
-        )
-
-        self.register_background_index_update(
-            "event_push_actions_highlights_index",
-            index_name="event_push_actions_highlights_index",
-            table="event_push_actions",
-            columns=["user_id", "room_id", "topological_ordering", "stream_ordering"],
-            where_clause="highlight=1"
-        )
-
-        self._doing_notif_rotation = False
-        self._rotate_notif_loop = self._clock.looping_call(
-            self._rotate_notifs, 30 * 60 * 1000
-        )
-
-    def _set_push_actions_for_event_and_users_txn(self, txn, events_and_contexts,
-                                                  all_events_and_contexts):
-        """Handles moving push actions from staging table to main
-        event_push_actions table for all events in `events_and_contexts`.
-
-        Also ensures that all events in `all_events_and_contexts` are removed
-        from the push action staging area.
-
-        Args:
-            events_and_contexts (list[(EventBase, EventContext)]): events
-                we are persisting
-            all_events_and_contexts (list[(EventBase, EventContext)]): all
-                events that we were going to persist. This includes events
-                we've already persisted, etc, that wouldn't appear in
-                events_and_context.
-        """
-
-        sql = """
-            INSERT INTO event_push_actions (
-                room_id, event_id, user_id, actions, stream_ordering,
-                topological_ordering, notif, highlight
-            )
-            SELECT ?, event_id, user_id, actions, ?, ?, notif, highlight
-            FROM event_push_actions_staging
-            WHERE event_id = ?
-        """
-
-        if events_and_contexts:
-            txn.executemany(sql, (
-                (
-                    event.room_id, event.internal_metadata.stream_ordering,
-                    event.depth, event.event_id,
-                )
-                for event, _ in events_and_contexts
-            ))
-
-        for event, _ in events_and_contexts:
-            user_ids = self._simple_select_onecol_txn(
-                txn,
-                table="event_push_actions_staging",
-                keyvalues={
-                    "event_id": event.event_id,
-                },
-                retcol="user_id",
-            )
-
-            for uid in user_ids:
-                txn.call_after(
-                    self.get_unread_event_push_actions_by_room_for_user.invalidate_many,
-                    (event.room_id, uid,)
-                )
-
-        # Now we delete the staging area for *all* events that were being
-        # persisted.
-        txn.executemany(
-            "DELETE FROM event_push_actions_staging WHERE event_id = ?",
-            (
-                (event.event_id,)
-                for event, _ in all_events_and_contexts
-            )
-        )
-
-=======
 class EventPushActionsWorkerStore(SQLBaseStore):
->>>>>>> 2ec49826
     @cachedInlineCallbacks(num_args=3, tree=True, max_entries=5000)
     def get_unread_event_push_actions_by_room_for_user(
             self, room_id, user_id, last_read_event_id
@@ -498,11 +407,21 @@
             self._rotate_notifs, 30 * 60 * 1000
         )
 
-    def _set_push_actions_for_event_and_users_txn(self, txn, event):
-        """
+    def _set_push_actions_for_event_and_users_txn(self, txn, events_and_contexts,
+                                                  all_events_and_contexts):
+        """Handles moving push actions from staging table to main
+        event_push_actions table for all events in `events_and_contexts`.
+
+        Also ensures that all events in `all_events_and_contexts` are removed
+        from the push action staging area.
+
         Args:
-            event: the event set actions for
-            tuples: list of tuples of (user_id, actions)
+            events_and_contexts (list[(EventBase, EventContext)]): events
+                we are persisting
+            all_events_and_contexts (list[(EventBase, EventContext)]): all
+                events that we were going to persist. This includes events
+                we've already persisted, etc, that wouldn't appear in
+                events_and_context.
         """
 
         sql = """
@@ -515,33 +434,40 @@
             WHERE event_id = ?
         """
 
-        txn.execute(sql, (
-            event.room_id, event.internal_metadata.stream_ordering,
-            event.depth, event.event_id,
-        ))
-
-        user_ids = self._simple_select_onecol_txn(
-            txn,
-            table="event_push_actions_staging",
-            keyvalues={
-                "event_id": event.event_id,
-            },
-            retcol="user_id",
-        )
-
-        self._simple_delete_txn(
-            txn,
-            table="event_push_actions_staging",
-            keyvalues={
-                "event_id": event.event_id,
-            },
-        )
-
-        for uid in user_ids:
-            txn.call_after(
-                self.get_unread_event_push_actions_by_room_for_user.invalidate_many,
-                (event.room_id, uid,)
-            )
+        if events_and_contexts:
+            txn.executemany(sql, (
+                (
+                    event.room_id, event.internal_metadata.stream_ordering,
+                    event.depth, event.event_id,
+                )
+                for event, _ in events_and_contexts
+            ))
+
+        for event, _ in events_and_contexts:
+            user_ids = self._simple_select_onecol_txn(
+                txn,
+                table="event_push_actions_staging",
+                keyvalues={
+                    "event_id": event.event_id,
+                },
+                retcol="user_id",
+            )
+
+            for uid in user_ids:
+                txn.call_after(
+                    self.get_unread_event_push_actions_by_room_for_user.invalidate_many,
+                    (event.room_id, uid,)
+                )
+
+        # Now we delete the staging area for *all* events that were being
+        # persisted.
+        txn.executemany(
+            "DELETE FROM event_push_actions_staging WHERE event_id = ?",
+            (
+                (event.event_id,)
+                for event, _ in all_events_and_contexts
+            )
+        )
 
     @defer.inlineCallbacks
     def get_push_actions_for_user(self, user_id, before=None, limit=50,
