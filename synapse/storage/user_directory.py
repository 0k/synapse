# -*- coding: utf-8 -*-
# Copyright 2017 Vector Creations Ltd
#
# Licensed under the Apache License, Version 2.0 (the "License");
# you may not use this file except in compliance with the License.
# You may obtain a copy of the License at
#
#     http://www.apache.org/licenses/LICENSE-2.0
#
# Unless required by applicable law or agreed to in writing, software
# distributed under the License is distributed on an "AS IS" BASIS,
# WITHOUT WARRANTIES OR CONDITIONS OF ANY KIND, either express or implied.
# See the License for the specific language governing permissions and
# limitations under the License.

import logging
import re

from six import iteritems

from twisted.internet import defer

from synapse.api.constants import EventTypes, JoinRules
from synapse.storage.engines import PostgresEngine, Sqlite3Engine
from synapse.storage.state import StateFilter
from synapse.types import get_domain_from_id, get_localpart_from_id
from synapse.util.caches.descriptors import cached, cachedInlineCallbacks

from ._base import SQLBaseStore

logger = logging.getLogger(__name__)


class UserDirectoryStore(SQLBaseStore):
    @defer.inlineCallbacks
    def is_room_world_readable_or_publicly_joinable(self, room_id):
        """Check if the room is either world_readable or publically joinable
        """

        # Create a state filter that only queries join and history state event
        types_to_filter = (
            (EventTypes.JoinRules, ""),
            (EventTypes.RoomHistoryVisibility, ""),
        )

        current_state_ids = yield self.get_filtered_current_state_ids(
            room_id, StateFilter.from_types(types_to_filter)
        )

        join_rules_id = current_state_ids.get((EventTypes.JoinRules, ""))
        if join_rules_id:
            join_rule_ev = yield self.get_event(join_rules_id, allow_none=True)
            if join_rule_ev:
                if join_rule_ev.content.get("join_rule") == JoinRules.PUBLIC:
                    defer.returnValue(True)

        hist_vis_id = current_state_ids.get((EventTypes.RoomHistoryVisibility, ""))
        if hist_vis_id:
            hist_vis_ev = yield self.get_event(hist_vis_id, allow_none=True)
            if hist_vis_ev:
                if hist_vis_ev.content.get("history_visibility") == "world_readable":
                    defer.returnValue(True)

        defer.returnValue(False)

    @defer.inlineCallbacks
    def add_users_to_public_room(self, room_id, user_ids):
        """Add user to the list of users in public rooms

        Args:
            room_id (str): A room_id that all users are in that is world_readable
                or publically joinable
            user_ids (list(str)): Users to add
        """
        yield self._simple_insert_many(
            table="users_in_public_rooms",
            values=[{"user_id": user_id, "room_id": room_id} for user_id in user_ids],
            desc="add_users_to_public_room",
        )
        for user_id in user_ids:
            self.get_user_in_public_room.invalidate((user_id,))

    def add_profiles_to_user_dir(self, room_id, users_with_profile):
        """Add profiles to the user directory

        Args:
            room_id (str): A room_id that all users are joined to
            users_with_profile (dict): Users to add to directory in the form of
                mapping of user_id -> ProfileInfo
        """

        if isinstance(self.database_engine, PostgresEngine):
            # We weight the loclpart most highly, then display name and finally
            # server name
            sql = """
                INSERT INTO user_directory_search(user_id, vector)
                VALUES (?,
                    setweight(to_tsvector('english', ?), 'A')
                    || setweight(to_tsvector('english', ?), 'D')
                    || setweight(to_tsvector('english', COALESCE(?, '')), 'B')
                )
            """
            args = (
                (
                    user_id,
                    get_localpart_from_id(user_id),
                    get_domain_from_id(user_id),
                    profile.display_name,
                )
                for user_id, profile in iteritems(users_with_profile)
            )
        elif isinstance(self.database_engine, Sqlite3Engine):
            sql = """
                INSERT INTO user_directory_search(user_id, value)
                VALUES (?,?)
            """
            args = tuple(
                (
                    user_id,
                    "%s %s" % (user_id, p.display_name) if p.display_name else user_id,
                )
                for user_id, p in iteritems(users_with_profile)
            )
        else:
            # This should be unreachable.
            raise Exception("Unrecognized database engine")

        def _add_profiles_to_user_dir_txn(txn):
            txn.executemany(sql, args)
            self._simple_insert_many_txn(
                txn,
                table="user_directory",
<<<<<<< HEAD
                values=list(
                    [
                        {
                            "user_id": user_id,
                            "room_id": room_id,
                            "display_name": profile.display_name,
                            "avatar_url": profile.avatar_url,
                        }
                        for user_id, profile in iteritems(users_with_profile)
                    ]
                ),
=======
                values=[
                    {
                        "user_id": user_id,
                        "room_id": room_id,
                        "display_name": profile.display_name,
                        "avatar_url": profile.avatar_url,
                    }
                    for user_id, profile in iteritems(users_with_profile)
                ],
>>>>>>> bb4fd8f9
            )
            for user_id in users_with_profile:
                txn.call_after(self.get_user_in_directory.invalidate, (user_id,))

        return self.runInteraction(
            "add_profiles_to_user_dir", _add_profiles_to_user_dir_txn
        )

    @defer.inlineCallbacks
    def update_user_in_user_dir(self, user_id, room_id):
        yield self._simple_update_one(
            table="user_directory",
            keyvalues={"user_id": user_id},
            updatevalues={"room_id": room_id},
            desc="update_user_in_user_dir",
        )
        self.get_user_in_directory.invalidate((user_id,))

    def update_profile_in_user_dir(self, user_id, display_name, avatar_url, room_id):
        def _update_profile_in_user_dir_txn(txn):
            new_entry = self._simple_upsert_txn(
                txn,
                table="user_directory",
                keyvalues={"user_id": user_id},
                insertion_values={"room_id": room_id},
                values={"display_name": display_name, "avatar_url": avatar_url},
                lock=False,  # We're only inserter
            )

            if isinstance(self.database_engine, PostgresEngine):
                # We weight the localpart most highly, then display name and finally
                # server name
                if self.database_engine.can_native_upsert:
                    sql = """
                        INSERT INTO user_directory_search(user_id, vector)
                        VALUES (?,
                            setweight(to_tsvector('english', ?), 'A')
                            || setweight(to_tsvector('english', ?), 'D')
                            || setweight(to_tsvector('english', COALESCE(?, '')), 'B')
                        ) ON CONFLICT (user_id) DO UPDATE SET vector=EXCLUDED.vector
                    """
                    txn.execute(
                        sql,
                        (
                            user_id,
                            get_localpart_from_id(user_id),
                            get_domain_from_id(user_id),
                            display_name,
                        ),
                    )
                else:
                    # TODO: Remove this code after we've bumped the minimum version
                    # of postgres to always support upserts, so we can get rid of
                    # `new_entry` usage
                    if new_entry is True:
                        sql = """
                            INSERT INTO user_directory_search(user_id, vector)
                            VALUES (?,
                                setweight(to_tsvector('english', ?), 'A')
                                || setweight(to_tsvector('english', ?), 'D')
                                || setweight(to_tsvector('english', COALESCE(?, '')), 'B')
                            )
                        """
                        txn.execute(
                            sql,
                            (
                                user_id,
                                get_localpart_from_id(user_id),
                                get_domain_from_id(user_id),
                                display_name,
                            ),
                        )
                    elif new_entry is False:
                        sql = """
                            UPDATE user_directory_search
                            SET vector = setweight(to_tsvector('english', ?), 'A')
                                || setweight(to_tsvector('english', ?), 'D')
                                || setweight(to_tsvector('english', COALESCE(?, '')), 'B')
                            WHERE user_id = ?
                        """
                        txn.execute(
                            sql,
                            (
                                get_localpart_from_id(user_id),
                                get_domain_from_id(user_id),
                                display_name,
                                user_id,
                            ),
                        )
                    else:
                        raise RuntimeError(
                            "upsert returned None when 'can_native_upsert' is False"
                        )
            elif isinstance(self.database_engine, Sqlite3Engine):
                value = "%s %s" % (user_id, display_name) if display_name else user_id
                self._simple_upsert_txn(
                    txn,
                    table="user_directory_search",
                    keyvalues={"user_id": user_id},
                    values={"value": value},
                    lock=False,  # We're only inserter
                )
            else:
                # This should be unreachable.
                raise Exception("Unrecognized database engine")

            txn.call_after(self.get_user_in_directory.invalidate, (user_id,))

        return self.runInteraction(
            "update_profile_in_user_dir", _update_profile_in_user_dir_txn
        )

    @defer.inlineCallbacks
    def update_user_in_public_user_list(self, user_id, room_id):
        yield self._simple_update_one(
            table="users_in_public_rooms",
            keyvalues={"user_id": user_id},
            updatevalues={"room_id": room_id},
            desc="update_user_in_public_user_list",
        )
        self.get_user_in_public_room.invalidate((user_id,))

    def remove_from_user_dir(self, user_id):
        def _remove_from_user_dir_txn(txn):
            self._simple_delete_txn(
                txn, table="user_directory", keyvalues={"user_id": user_id}
            )
            self._simple_delete_txn(
                txn, table="user_directory_search", keyvalues={"user_id": user_id}
            )
            self._simple_delete_txn(
                txn, table="users_in_public_rooms", keyvalues={"user_id": user_id}
            )
            txn.call_after(self.get_user_in_directory.invalidate, (user_id,))
            txn.call_after(self.get_user_in_public_room.invalidate, (user_id,))

        return self.runInteraction("remove_from_user_dir", _remove_from_user_dir_txn)

    @defer.inlineCallbacks
    def remove_from_user_in_public_room(self, user_id):
        yield self._simple_delete(
            table="users_in_public_rooms",
            keyvalues={"user_id": user_id},
            desc="remove_from_user_in_public_room",
        )
        self.get_user_in_public_room.invalidate((user_id,))

    def get_users_in_public_due_to_room(self, room_id):
        """Get all user_ids that are in the room directory because they're
        in the given room_id
        """
        return self._simple_select_onecol(
            table="users_in_public_rooms",
            keyvalues={"room_id": room_id},
            retcol="user_id",
            desc="get_users_in_public_due_to_room",
        )

    @defer.inlineCallbacks
    def get_users_in_dir_due_to_room(self, room_id):
        """Get all user_ids that are in the room directory because they're
        in the given room_id
        """
        user_ids_dir = yield self._simple_select_onecol(
            table="user_directory",
            keyvalues={"room_id": room_id},
            retcol="user_id",
            desc="get_users_in_dir_due_to_room",
        )

        user_ids_pub = yield self._simple_select_onecol(
            table="users_in_public_rooms",
            keyvalues={"room_id": room_id},
            retcol="user_id",
            desc="get_users_in_dir_due_to_room",
        )

        user_ids_share_pub = yield self._simple_select_onecol(
            table="users_who_share_public_rooms",
            keyvalues={"room_id": room_id},
            retcol="user_id",
            desc="get_users_in_dir_due_to_room",
        )

        user_ids_share_priv = yield self._simple_select_onecol(
            table="users_who_share_private_rooms",
            keyvalues={"room_id": room_id},
            retcol="user_id",
            desc="get_users_in_dir_due_to_room",
        )

        user_ids = set(user_ids_dir)
        user_ids.update(user_ids_pub)
        user_ids.update(user_ids_share_pub)
        user_ids.update(user_ids_share_priv)

        defer.returnValue(user_ids)

    @defer.inlineCallbacks
    def get_all_rooms(self):
        """Get all room_ids we've ever known about, in ascending order of "size"
        """
        sql = """
            SELECT room_id FROM current_state_events
            GROUP BY room_id
            ORDER BY count(*) ASC
        """
        rows = yield self._execute("get_all_rooms", None, sql)
        defer.returnValue([room_id for room_id, in rows])

    @defer.inlineCallbacks
    def get_all_local_users(self):
        """Get all local users
        """
        sql = """
            SELECT name FROM users
        """
        rows = yield self._execute("get_all_local_users", None, sql)
        defer.returnValue([name for name, in rows])

    def add_users_who_share_room(self, room_id, share_private, user_id_tuples):
        """Insert entries into the users_who_share_*_rooms table. The first
        user should be a local user.

        Args:
            room_id (str)
            share_private (bool): Is the room private
            user_id_tuples([(str, str)]): iterable of 2-tuple of user IDs.
        """

        def _add_users_who_share_room_txn(txn):

            if share_private:
                tbl = "users_who_share_private_rooms"
            else:
                tbl = "users_who_share_public_rooms"

            self._simple_upsert_many_txn(
                txn,
                table=tbl,
                keys=["user_id", "other_user_id", "room_id"],
                keyvalues=[
                    (user_id, other_user_id, room_id)
                    for user_id, other_user_id in user_id_tuples
                ],
                values=(),
                valuesvalues=None,
            )
            for user_id, other_user_id in user_id_tuples:
                txn.call_after(
                    self.get_users_who_share_room_from_dir.invalidate, (user_id,)
<<<<<<< HEAD
                )

=======
                )
                txn.call_after(
                    self.get_if_users_share_a_room.invalidate, (user_id, other_user_id)
                )

        return self.runInteraction(
            "add_users_who_share_room", _add_users_who_share_room_txn
        )

    def update_users_who_share_room(self, room_id, share_private, user_id_sets):
        """Updates entries in the users_who_share_rooms table. The first
        user should be a local user.

        Args:
            room_id (str)
            share_private (bool): Is the room private
            user_id_tuples([(str, str)]): iterable of 2-tuple of user IDs.
        """

        def _update_users_who_share_room_txn(txn):
            sql = """
                UPDATE users_who_share_rooms
                SET room_id = ?, share_private = ?
                WHERE user_id = ? AND other_user_id = ?
            """
            txn.executemany(
                sql, ((room_id, share_private, uid, oid) for uid, oid in user_id_sets)
            )
            for user_id, other_user_id in user_id_sets:
                txn.call_after(
                    self.get_users_who_share_room_from_dir.invalidate, (user_id,)
                )
                txn.call_after(
                    self.get_if_users_share_a_room.invalidate, (user_id, other_user_id)
                )

>>>>>>> bb4fd8f9
        return self.runInteraction(
            "add_users_who_share_room", _add_users_who_share_room_txn
        )

    def remove_user_who_share_room(self, user_id, other_user_id):
        """Deletes entries in the users_who_share_rooms table. The first
        user should be a local user.

        Args:
            room_id (str)
            share_private (bool): Is the room private
            user_id_tuples([(str, str)]): iterable of 2-tuple of user IDs.
        """

        def _remove_user_who_share_room_txn(txn):
            self._simple_delete_txn(
                txn,
<<<<<<< HEAD
                table="users_who_share_private_rooms",
                keyvalues={"user_id": user_id, "other_user_id": other_user_id},
            )
            self._simple_delete_txn(
                txn,
                table="users_who_share_public_rooms",
                keyvalues={"user_id": user_id, "other_user_id": other_user_id},
            )
            txn.call_after(
                self.get_users_who_share_room_from_dir.invalidate, (user_id,)
=======
                table="users_who_share_rooms",
                keyvalues={"user_id": user_id, "other_user_id": other_user_id},
            )
            txn.call_after(
                self.get_users_who_share_room_from_dir.invalidate, (user_id,)
            )
            txn.call_after(
                self.get_if_users_share_a_room.invalidate, (user_id, other_user_id)
>>>>>>> bb4fd8f9
            )

        return self.runInteraction(
            "remove_user_who_share_room", _remove_user_who_share_room_txn
        )

<<<<<<< HEAD
=======
    @cached(max_entries=500000)
    def get_if_users_share_a_room(self, user_id, other_user_id):
        """Gets if users share a room.

        Args:
            user_id (str): Must be a local user_id
            other_user_id (str)

        Returns:
            bool|None: None if they don't share a room, otherwise whether they
            share a private room or not.
        """
        return self._simple_select_one_onecol(
            table="users_who_share_rooms",
            keyvalues={"user_id": user_id, "other_user_id": other_user_id},
            retcol="share_private",
            allow_none=True,
            desc="get_if_users_share_a_room",
        )

>>>>>>> bb4fd8f9
    @cachedInlineCallbacks(max_entries=500000, iterable=True)
    def get_users_who_share_room_from_dir(self, user_id):
        """Returns the set of users who share a room with `user_id`

        Args:
            user_id(str): Must be a local user

        Returns:
            list: user_id
        """
        rows = yield self._simple_select_list(
<<<<<<< HEAD
            table="users_who_share_private_rooms",
            keyvalues={"user_id": user_id},
            retcols=("other_user_id",),
            desc="get_users_who_share_room_with_user",
        )

        pub_rows = yield self._simple_select_list(
            table="users_who_share_public_rooms",
            keyvalues={"user_id": user_id},
            retcols=("other_user_id",),
            desc="get_users_who_share_room_with_user",
        )

        users = {}

        for user in rows:
            users.add(user["other_user_id"])
=======
            table="users_who_share_rooms",
            keyvalues={"user_id": user_id},
            retcols=("other_user_id", "share_private"),
            desc="get_users_who_share_room_with_user",
        )

        defer.returnValue({row["other_user_id"]: row["share_private"] for row in rows})
>>>>>>> bb4fd8f9

        for user in pub_rows:
            users.add(user["other_user_id"])

        defer.returnValue(users)

    @defer.inlineCallbacks
    def get_users_in_share_dir_with_room_id(self, user_id, room_id):
        """
        Get all user tuples that are in the users_who_share_*_rooms
        tables due to the given room_id.

        Returns:
            [(user_id, other_user_id)]: where one of the two will match the given
            user_id.
        """
        sql = """
            SELECT user_id, other_user_id FROM users_who_share_public_rooms
            WHERE room_id = ? AND (user_id = ? OR other_user_id = ?)
        """
        public = yield self._execute(
            "get_users_in_share_dir_with_room_id", None, sql, room_id, user_id, user_id
        )

        sql = """
            SELECT user_id, other_user_id FROM users_who_share_private_rooms
            WHERE room_id = ? AND (user_id = ? OR other_user_id = ?)
        """
        private = yield self._execute(
            "get_users_in_share_dir_with_room_id", None, sql, room_id, user_id, user_id
        )

        defer.returnValue(public + private)

    @defer.inlineCallbacks
    def get_rooms_in_common_for_users(self, user_id, other_user_id):
        """Given two user_ids find out the list of rooms they share.
        """
        sql = """
            SELECT room_id FROM (
                SELECT c.room_id FROM current_state_events AS c
                INNER JOIN room_memberships USING (event_id)
                WHERE type = 'm.room.member'
                    AND membership = 'join'
                    AND state_key = ?
            ) AS f1 INNER JOIN (
                SELECT c.room_id FROM current_state_events AS c
                INNER JOIN room_memberships USING (event_id)
                WHERE type = 'm.room.member'
                    AND membership = 'join'
                    AND state_key = ?
            ) f2 USING (room_id)
        """

        rows = yield self._execute(
            "get_rooms_in_common_for_users", None, sql, user_id, other_user_id
        )

        defer.returnValue([room_id for room_id, in rows])

    def delete_all_from_user_dir(self):
        """Delete the entire user directory
        """

        def _delete_all_from_user_dir_txn(txn):
            txn.execute("DELETE FROM user_directory")
            txn.execute("DELETE FROM user_directory_search")
            txn.execute("DELETE FROM users_in_public_rooms")
            txn.execute("DELETE FROM users_who_share_public_rooms")
            txn.execute("DELETE FROM users_who_share_private_rooms")
            txn.call_after(self.get_user_in_directory.invalidate_all)
            txn.call_after(self.get_user_in_public_room.invalidate_all)
            txn.call_after(self.get_users_who_share_room_from_dir.invalidate_all)
<<<<<<< HEAD
=======
            txn.call_after(self.get_if_users_share_a_room.invalidate_all)
>>>>>>> bb4fd8f9

        return self.runInteraction(
            "delete_all_from_user_dir", _delete_all_from_user_dir_txn
        )

    @cached()
    def get_user_in_directory(self, user_id):
        return self._simple_select_one(
            table="user_directory",
            keyvalues={"user_id": user_id},
            retcols=("room_id", "display_name", "avatar_url"),
            allow_none=True,
            desc="get_user_in_directory",
        )

    @cached()
    def get_user_in_public_room(self, user_id):
        return self._simple_select_one(
            table="users_in_public_rooms",
            keyvalues={"user_id": user_id},
            retcols=("room_id",),
            allow_none=True,
            desc="get_user_in_public_room",
        )

    def get_user_directory_stream_pos(self):
        return self._simple_select_one_onecol(
            table="user_directory_stream_pos",
            keyvalues={},
            retcol="stream_id",
            desc="get_user_directory_stream_pos",
        )

    def update_user_directory_stream_pos(self, stream_id):
        return self._simple_update_one(
            table="user_directory_stream_pos",
            keyvalues={},
            updatevalues={"stream_id": stream_id},
            desc="update_user_directory_stream_pos",
        )

    def get_current_state_deltas(self, prev_stream_id):
        prev_stream_id = int(prev_stream_id)
        if not self._curr_state_delta_stream_cache.has_any_entity_changed(
            prev_stream_id
        ):
            return []

        def get_current_state_deltas_txn(txn):
            # First we calculate the max stream id that will give us less than
            # N results.
            # We arbitarily limit to 100 stream_id entries to ensure we don't
            # select toooo many.
            sql = """
                SELECT stream_id, count(*)
                FROM current_state_delta_stream
                WHERE stream_id > ?
                GROUP BY stream_id
                ORDER BY stream_id ASC
                LIMIT 100
            """
            txn.execute(sql, (prev_stream_id,))

            total = 0
            max_stream_id = prev_stream_id
            for max_stream_id, count in txn:
                total += count
                if total > 100:
                    # We arbitarily limit to 100 entries to ensure we don't
                    # select toooo many.
                    break

            # Now actually get the deltas
            sql = """
                SELECT stream_id, room_id, type, state_key, event_id, prev_event_id
                FROM current_state_delta_stream
                WHERE ? < stream_id AND stream_id <= ?
                ORDER BY stream_id ASC
            """
            txn.execute(sql, (prev_stream_id, max_stream_id))
            return self.cursor_to_dict(txn)

        return self.runInteraction(
            "get_current_state_deltas", get_current_state_deltas_txn
        )

    def get_max_stream_id_in_current_state_deltas(self):
        return self._simple_select_one_onecol(
            table="current_state_delta_stream",
            keyvalues={},
            retcol="COALESCE(MAX(stream_id), -1)",
            desc="get_max_stream_id_in_current_state_deltas",
        )

    @defer.inlineCallbacks
    def search_user_dir(self, user_id, search_term, limit):
        """Searches for users in directory

        Returns:
            dict of the form::

                {
                    "limited": <bool>,  # whether there were more results or not
                    "results": [  # Ordered by best match first
                        {
                            "user_id": <user_id>,
                            "display_name": <display_name>,
                            "avatar_url": <avatar_url>
                        }
                    ]
                }
        """

        if self.hs.config.user_directory_search_all_users:
            # make s.user_id null to keep the ordering algorithm happy
            join_clause = """
                CROSS JOIN (SELECT NULL as user_id) AS s
            """
            join_args = ()
            where_clause = "1=1"
        else:
            join_clause = """
                LEFT JOIN users_in_public_rooms AS p USING (user_id)
                LEFT JOIN (
                    SELECT other_user_id AS user_id FROM users_who_share_private_rooms
                    WHERE user_id = ?
                ) AS s USING (user_id)
            """
            join_args = (user_id,)
            where_clause = "(s.user_id IS NOT NULL OR p.user_id IS NOT NULL)"

        if isinstance(self.database_engine, PostgresEngine):
            full_query, exact_query, prefix_query = _parse_query_postgres(search_term)

            # We order by rank and then if they have profile info
            # The ranking algorithm is hand tweaked for "best" results. Broadly
            # the idea is we give a higher weight to exact matches.
            # The array of numbers are the weights for the various part of the
            # search: (domain, _, display name, localpart)
            sql = """
                SELECT d.user_id AS user_id, display_name, avatar_url
                FROM user_directory_search
                INNER JOIN user_directory AS d USING (user_id)
                %s
                WHERE
                    %s
                    AND vector @@ to_tsquery('english', ?)
                ORDER BY
                    (CASE WHEN s.user_id IS NOT NULL THEN 4.0 ELSE 1.0 END)
                    * (CASE WHEN display_name IS NOT NULL THEN 1.2 ELSE 1.0 END)
                    * (CASE WHEN avatar_url IS NOT NULL THEN 1.2 ELSE 1.0 END)
                    * (
                        3 * ts_rank_cd(
                            '{0.1, 0.1, 0.9, 1.0}',
                            vector,
                            to_tsquery('english', ?),
                            8
                        )
                        + ts_rank_cd(
                            '{0.1, 0.1, 0.9, 1.0}',
                            vector,
                            to_tsquery('english', ?),
                            8
                        )
                    )
                    DESC,
                    display_name IS NULL,
                    avatar_url IS NULL
                LIMIT ?
            """ % (
                join_clause,
                where_clause,
            )
            args = join_args + (full_query, exact_query, prefix_query, limit + 1)
        elif isinstance(self.database_engine, Sqlite3Engine):
            search_query = _parse_query_sqlite(search_term)

            sql = """
                SELECT d.user_id AS user_id, display_name, avatar_url
                FROM user_directory_search
                INNER JOIN user_directory AS d USING (user_id)
                %s
                WHERE
                    %s
                    AND value MATCH ?
                ORDER BY
                    rank(matchinfo(user_directory_search)) DESC,
                    display_name IS NULL,
                    avatar_url IS NULL
                LIMIT ?
            """ % (
                join_clause,
                where_clause,
            )
            args = join_args + (search_query, limit + 1)
        else:
            # This should be unreachable.
            raise Exception("Unrecognized database engine")

        results = yield self._execute(
            "search_user_dir", self.cursor_to_dict, sql, *args
        )

        limited = len(results) > limit

        defer.returnValue({"limited": limited, "results": results})


def _parse_query_sqlite(search_term):
    """Takes a plain unicode string from the user and converts it into a form
    that can be passed to database.
    We use this so that we can add prefix matching, which isn't something
    that is supported by default.

    We specifically add both a prefix and non prefix matching term so that
    exact matches get ranked higher.
    """

    # Pull out the individual words, discarding any non-word characters.
    results = re.findall(r"([\w\-]+)", search_term, re.UNICODE)
    return " & ".join("(%s* OR %s)" % (result, result) for result in results)


def _parse_query_postgres(search_term):
    """Takes a plain unicode string from the user and converts it into a form
    that can be passed to database.
    We use this so that we can add prefix matching, which isn't something
    that is supported by default.
    """

    # Pull out the individual words, discarding any non-word characters.
    results = re.findall(r"([\w\-]+)", search_term, re.UNICODE)

    both = " & ".join("(%s:* | %s)" % (result, result) for result in results)
    exact = " & ".join("%s" % (result,) for result in results)
    prefix = " & ".join("%s:*" % (result,) for result in results)

    return both, exact, prefix<|MERGE_RESOLUTION|>--- conflicted
+++ resolved
@@ -130,19 +130,6 @@
             self._simple_insert_many_txn(
                 txn,
                 table="user_directory",
-<<<<<<< HEAD
-                values=list(
-                    [
-                        {
-                            "user_id": user_id,
-                            "room_id": room_id,
-                            "display_name": profile.display_name,
-                            "avatar_url": profile.avatar_url,
-                        }
-                        for user_id, profile in iteritems(users_with_profile)
-                    ]
-                ),
-=======
                 values=[
                     {
                         "user_id": user_id,
@@ -152,7 +139,6 @@
                     }
                     for user_id, profile in iteritems(users_with_profile)
                 ],
->>>>>>> bb4fd8f9
             )
             for user_id in users_with_profile:
                 txn.call_after(self.get_user_in_directory.invalidate, (user_id,))
@@ -404,21 +390,14 @@
             for user_id, other_user_id in user_id_tuples:
                 txn.call_after(
                     self.get_users_who_share_room_from_dir.invalidate, (user_id,)
-<<<<<<< HEAD
-                )
-
-=======
-                )
-                txn.call_after(
-                    self.get_if_users_share_a_room.invalidate, (user_id, other_user_id)
                 )
 
         return self.runInteraction(
             "add_users_who_share_room", _add_users_who_share_room_txn
         )
 
-    def update_users_who_share_room(self, room_id, share_private, user_id_sets):
-        """Updates entries in the users_who_share_rooms table. The first
+    def remove_user_who_share_room(self, user_id, other_user_id):
+        """Deletes entries in the users_who_share_rooms table. The first
         user should be a local user.
 
         Args:
@@ -427,42 +406,9 @@
             user_id_tuples([(str, str)]): iterable of 2-tuple of user IDs.
         """
 
-        def _update_users_who_share_room_txn(txn):
-            sql = """
-                UPDATE users_who_share_rooms
-                SET room_id = ?, share_private = ?
-                WHERE user_id = ? AND other_user_id = ?
-            """
-            txn.executemany(
-                sql, ((room_id, share_private, uid, oid) for uid, oid in user_id_sets)
-            )
-            for user_id, other_user_id in user_id_sets:
-                txn.call_after(
-                    self.get_users_who_share_room_from_dir.invalidate, (user_id,)
-                )
-                txn.call_after(
-                    self.get_if_users_share_a_room.invalidate, (user_id, other_user_id)
-                )
-
->>>>>>> bb4fd8f9
-        return self.runInteraction(
-            "add_users_who_share_room", _add_users_who_share_room_txn
-        )
-
-    def remove_user_who_share_room(self, user_id, other_user_id):
-        """Deletes entries in the users_who_share_rooms table. The first
-        user should be a local user.
-
-        Args:
-            room_id (str)
-            share_private (bool): Is the room private
-            user_id_tuples([(str, str)]): iterable of 2-tuple of user IDs.
-        """
-
         def _remove_user_who_share_room_txn(txn):
             self._simple_delete_txn(
                 txn,
-<<<<<<< HEAD
                 table="users_who_share_private_rooms",
                 keyvalues={"user_id": user_id, "other_user_id": other_user_id},
             )
@@ -473,45 +419,12 @@
             )
             txn.call_after(
                 self.get_users_who_share_room_from_dir.invalidate, (user_id,)
-=======
-                table="users_who_share_rooms",
-                keyvalues={"user_id": user_id, "other_user_id": other_user_id},
-            )
-            txn.call_after(
-                self.get_users_who_share_room_from_dir.invalidate, (user_id,)
-            )
-            txn.call_after(
-                self.get_if_users_share_a_room.invalidate, (user_id, other_user_id)
->>>>>>> bb4fd8f9
             )
 
         return self.runInteraction(
             "remove_user_who_share_room", _remove_user_who_share_room_txn
         )
 
-<<<<<<< HEAD
-=======
-    @cached(max_entries=500000)
-    def get_if_users_share_a_room(self, user_id, other_user_id):
-        """Gets if users share a room.
-
-        Args:
-            user_id (str): Must be a local user_id
-            other_user_id (str)
-
-        Returns:
-            bool|None: None if they don't share a room, otherwise whether they
-            share a private room or not.
-        """
-        return self._simple_select_one_onecol(
-            table="users_who_share_rooms",
-            keyvalues={"user_id": user_id, "other_user_id": other_user_id},
-            retcol="share_private",
-            allow_none=True,
-            desc="get_if_users_share_a_room",
-        )
-
->>>>>>> bb4fd8f9
     @cachedInlineCallbacks(max_entries=500000, iterable=True)
     def get_users_who_share_room_from_dir(self, user_id):
         """Returns the set of users who share a room with `user_id`
@@ -523,7 +436,6 @@
             list: user_id
         """
         rows = yield self._simple_select_list(
-<<<<<<< HEAD
             table="users_who_share_private_rooms",
             keyvalues={"user_id": user_id},
             retcols=("other_user_id",),
@@ -541,15 +453,6 @@
 
         for user in rows:
             users.add(user["other_user_id"])
-=======
-            table="users_who_share_rooms",
-            keyvalues={"user_id": user_id},
-            retcols=("other_user_id", "share_private"),
-            desc="get_users_who_share_room_with_user",
-        )
-
-        defer.returnValue({row["other_user_id"]: row["share_private"] for row in rows})
->>>>>>> bb4fd8f9
 
         for user in pub_rows:
             users.add(user["other_user_id"])
@@ -623,10 +526,6 @@
             txn.call_after(self.get_user_in_directory.invalidate_all)
             txn.call_after(self.get_user_in_public_room.invalidate_all)
             txn.call_after(self.get_users_who_share_room_from_dir.invalidate_all)
-<<<<<<< HEAD
-=======
-            txn.call_after(self.get_if_users_share_a_room.invalidate_all)
->>>>>>> bb4fd8f9
 
         return self.runInteraction(
             "delete_all_from_user_dir", _delete_all_from_user_dir_txn
